#!/usr/bin/env python

# Python script to run and analyse MMS test
#
# Tests a range of different schemes
#

from __future__ import division
from __future__ import print_function
from builtins import str

from boututils.run_wrapper import shell, launch, getmpirun
from boutdata.collect import collect

from numpy import sqrt, max, abs, mean, array, log, pi

from os.path import join

import pickle

MPIRUN = getmpirun()

print("Making MMS advection test")
shell("make > make.log")

# List of options to be passed for each test
options = [
    ("method=2", "Arakawa", "-^"),
    ("method=0 mesh:ddx:upwind=u1 mesh:ddz:upwind=u1", "1st order upwind", "-o"),
    ("method=0 mesh:ddx:upwind=c2 mesh:ddz:upwind=c2", "2nd order central", "-x"),
    ("method=0 mesh:ddx:upwind=w3 mesh:ddz:upwind=w3", "3rd order WENO", "-s")
    ]

# List of NX values to use
nxlist = [16, 32, 64, 128, 256, 512, 1024]

nproc = 8

success = True

dt0 = 0.15

err_2_all = []
err_inf_all = []
for opts,label,sym in options:
    error_2   = []  # The L2 error (RMS)
    error_inf = []  # The maximum error

    for nx in nxlist:
        # Set the X and Z mesh size

        dx = 2.*pi / (nx)

        args = opts + " mesh:nx="+str(nx+4)+" mesh:dx="+str(dx)+" MZ="+str(nx) #+" solver:timestep="+str(dt0/nx)
        
        print("  Running with " + args)

        # Delete old data
        shell("rm data/BOUT.dmp.*.nc")
        
        # Command to run
        cmd = "./advection "+args
        # Launch using MPI
        s, out = launch(cmd, runcmd=MPIRUN, nproc=nproc, pipe=True)

        # Save output to log file
        f = open("run.log."+str(nx), "w")
        f.write(out)
        f.close()
        
        # Collect data
        E_f = collect("E_f", tind=[1,1], info=False, path="data")
        #E_f = E_f[0,1:-1,0,:]
        
        # Average error over domain
        l2 = sqrt(mean(E_f**2))
        linf = max(abs( E_f ))
        
        error_2.append( l2 )
        error_inf.append( linf )
        
        print("  -> Error norm: l-2 %f l-inf %f" % (l2, linf))
        
    
    # Append to list of all results
    err_2_all.append( (error_2, label, sym) )
    err_inf_all.append( (error_inf, label, sym) )

    # Calculate grid spacing
    dx = 1. / array(nxlist)

    # Calculate convergence order
    
    order = log(error_2[-1] / error_2[-2]) / log(dx[-1] / dx[-2])
    print("Convergence order = %f" % (order))
    
    if (label == "1st order upwind"):
        if order < 0.75: # Should be first order accurate
            print("............ FAIL")
            success = False 
        else:
            print("............ PASS")
    else:
        if order < 1.75: # Should be second order accurate
            print("............ FAIL")
            success = False 
        else:
            print("............ PASS")
    
    # plot errors
    if False:
        import matplotlib.pyplot as plt

        plt.figure()
    
        plt.plot(dx, error_2, '-o', label=r'$l^2$')
        plt.plot(dx, error_inf, '-x', label=r'$l^\infty$')
    
        plt.plot(dx, error_2[-1]*(dx/dx[-1])**order, '--', label="Order %.1f"%(order))
        
        plt.legend(loc="upper left")
        plt.grid()
    
        plt.yscale('log')
        plt.xscale('log')
        
        plt.xlabel(r'Mesh spacing $\delta x$')
        plt.ylabel("Error norm")
    
        #plt.savefig("norm.pdf")

        plt.show()
        plt.close()

# Save the data
with open("advection.pkl", "wb") as output:
    pickle.dump(err_2_all, output)
    pickle.dump(err_inf_all, output)

# Plot all results for comparison
try:
    import matplotlib.pyplot as plt
<<<<<<< HEAD

=======
>>>>>>> dac34faf
    plt.figure()
    for e, label, sym in err_2_all:
        plt.plot(dx, e, sym, label=label)

    plt.legend(loc="upper left")
    plt.grid()
    plt.yscale('log')
    plt.xscale('log')
    
    plt.xlabel(r'Mesh spacing $\delta x$')
    plt.ylabel(r'$l^2$ error norm')
    plt.savefig("advection_norm_l2.pdf")
    plt.close()

    ###

    plt.figure()
    for e, label, sym in err_inf_all:
        plt.plot(dx, e, sym, label=label)

    plt.legend(loc="upper left")
    plt.grid()
    plt.yscale('log')
    plt.xscale('log')
    
    plt.xlabel(r'Mesh spacing $\delta x$')
    plt.ylabel(r'$l^\infty$ error norm')
    plt.savefig("advection_norm_linf.pdf")
    plt.close()
<<<<<<< HEAD
except:
    print("Failed to plot results")
=======
except ImportError:
    pass
>>>>>>> dac34faf

if success:
  print(" => All tests passed")
  exit(0)
else:
  print(" => Some failed tests")
  exit(1)<|MERGE_RESOLUTION|>--- conflicted
+++ resolved
@@ -140,10 +140,6 @@
 # Plot all results for comparison
 try:
     import matplotlib.pyplot as plt
-<<<<<<< HEAD
-
-=======
->>>>>>> dac34faf
     plt.figure()
     for e, label, sym in err_2_all:
         plt.plot(dx, e, sym, label=label)
@@ -173,13 +169,8 @@
     plt.ylabel(r'$l^\infty$ error norm')
     plt.savefig("advection_norm_linf.pdf")
     plt.close()
-<<<<<<< HEAD
-except:
-    print("Failed to plot results")
-=======
 except ImportError:
     pass
->>>>>>> dac34faf
 
 if success:
   print(" => All tests passed")
