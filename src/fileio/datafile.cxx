--- conflicted
+++ resolved
@@ -61,23 +61,14 @@
   OPTION(opt, shiftOutput, false); //Do we want to write 3D fields in shifted space?
 }
 
-<<<<<<< HEAD
-Datafile::Datafile(const Datafile &other) : parallel(other.parallel), flush(other.flush), guards(other.guards), 
-                                            floats(other.floats), openclose(other.openclose), Lx(other.Lx), Ly(other.Ly), Lz(other.Lz), 
-                                            enabled(other.enabled), shiftOutput(other.shiftOutput), file(NULL), int_arr(other.int_arr), 
-                                            BoutReal_arr(other.BoutReal_arr), f2d_arr(other.f2d_arr), 
-                                            f3d_arr(other.f3d_arr), v2d_arr(other.v2d_arr), v3d_arr(other.v3d_arr) {
+Datafile::Datafile(const Datafile &other) :
+  parallel(other.parallel), flush(other.flush), guards(other.guards), 
+  floats(other.floats), openclose(other.openclose), Lx(other.Lx), Ly(other.Ly), Lz(other.Lz), 
+  enabled(other.enabled), shiftOutput(other.shiftOutput), file(NULL), int_arr(other.int_arr), 
+  BoutReal_arr(other.BoutReal_arr), f2d_arr(other.f2d_arr), 
+  f3d_arr(other.f3d_arr), v2d_arr(other.v2d_arr), v3d_arr(other.v3d_arr) {
   filenamelen=FILENAMELEN;
   filename=new char[filenamelen];
-=======
-Datafile::Datafile(const Datafile &other) :
-  parallel(other.parallel), flush(other.flush), guards(other.guards),
-  floats(other.floats), openclose(other.openclose), Lx(other.Lx), Ly(other.Ly), Lz(other.Lz),
-  enabled(other.enabled), shiftOutput(other.shiftOutput), file(NULL), int_arr(other.int_arr),
-  init_missing(other.init_missing), BoutReal_arr(other.BoutReal_arr), f2d_arr(other.f2d_arr),
-  f3d_arr(other.f3d_arr), v2d_arr(other.v2d_arr), v3d_arr(other.v3d_arr) {
-  
->>>>>>> 94bff9b4
   // Same added variables, but the file not the same 
 }
 
@@ -107,18 +98,10 @@
 }
 
 bool Datafile::openr(const char *format, ...) {
-  if(format == (const char*) NULL)
-<<<<<<< HEAD
-    return 1;
+  if(format == (const char*) NULL) 
+    throw BoutException("Datafile::open: No argument given for opening file!");
 
   myvsnprintf(filename,filenamelen, format, ap);
-=======
-    throw BoutException("Datafile::open: No argument given for opening file!");
-
-  va_start(ap, format);
-    vsprintf(filename, format, ap);
-  va_end(ap);
->>>>>>> 94bff9b4
   
   // Get the data format
   file = FormatFactory::getInstance()->createDataFormat(filename, parallel);
@@ -150,17 +133,9 @@
     return true;
   
   if(format == (const char*) NULL)
-<<<<<<< HEAD
-    return 1;
+    throw BoutException("Datafile::open: No argument given for opening file!");
 
   myvsnprintf(filename, filenamelen, format, ap);
-=======
-    throw BoutException("Datafile::open: No argument given for opening file!");
-
-  va_start(ap, format);
-  vsprintf(filename, format, ap);
-  va_end(ap);
->>>>>>> 94bff9b4
   
   // Get the data format
   file = FormatFactory::getInstance()->createDataFormat(filename, parallel);
@@ -199,19 +174,10 @@
     return true;
   
   if(format == (const char*) NULL)
-<<<<<<< HEAD
-    return 1;
+    throw BoutException("Datafile::open: No argument given for opening file!");
 
   myvsnprintf(filename, filenamelen, format, ap);
 
-=======
-    throw BoutException("Datafile::open: No argument given for opening file!");
-
-  va_start(ap, format);
-  vsprintf(filename, format, ap);
-  va_end(ap);
-  
->>>>>>> 94bff9b4
   // Get the data format
   file = FormatFactory::getInstance()->createDataFormat(filename, parallel);
   
@@ -560,20 +526,12 @@
     return true;
 
   if(format == (const char*) NULL)
-<<<<<<< HEAD
-    return false;
+    throw BoutException("Datafile::write: No argument given!");
 
   int filenamelen=512;
   char * filename=new char[filenamelen];
 
   myvsnprintf(filename, filenamelen, format, ap);
-=======
-    throw BoutException("Datafile::write: No argument given!");
-  char filename[512];
-  va_start(ap, format);
-  vsprintf(filename, format, ap);
-  va_end(ap);
->>>>>>> 94bff9b4
 
   // Create a new datafile
   Datafile tmp(*this);
