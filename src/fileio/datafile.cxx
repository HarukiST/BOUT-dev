--- conflicted
+++ resolved
@@ -634,15 +634,9 @@
   }
 
   if(grow) {
-<<<<<<< HEAD
     return file->write_rec(&(f_out(0,0,0)), name, mesh->ngx, mesh->ngy, mesh->LocalNz);
   }else {
     return file->write(&(f_out(0,0,0)), name, mesh->ngx, mesh->ngy, mesh->LocalNz);
-=======
-    return file->write_rec(&((*f)(0,0,0)), name, mesh->LocalNx, mesh->LocalNy, mesh->LocalNz);
-  }else {
-    return file->write(&((*f)(0,0,0)), name, mesh->LocalNx, mesh->LocalNy, mesh->LocalNz);
->>>>>>> 57e6cfdd
   }
 }
 
