--- conflicted
+++ resolved
@@ -42,13 +42,8 @@
 #include <msg_stack.hxx>
 #include <output.hxx>
 
-<<<<<<< HEAD
-KarniadakisSolver::KarniadakisSolver() : Solver() {
-  canReset = true;
-=======
 KarniadakisSolver::KarniadakisSolver(Options *options) : Solver(options) {
-  
->>>>>>> 1fe69834
+  canReset = true;  
 }
 
 KarniadakisSolver::~KarniadakisSolver() {
