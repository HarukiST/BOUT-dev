--- conflicted
+++ resolved
@@ -66,13 +66,8 @@
 }
 
 void BndDirichlet_O2::apply(Field2D &f){
-<<<<<<< HEAD
 	//output << "Time t from physics_run must be passed to boundary operator\n BndDirichlet_O2 using Field2D::applyBoundary(BoutReal t); \n ";
 	//output << "applying boundary condition for t = 0.!!!!!\n";
-=======
-  //output << "Time t from physics_run must be passed to boundary operator\n BndDirichlet_O2 using Field2D::applyBoundary(BoutReal t); \n ";
-  //output << "applying boundary condition for t = 0.!!!!!\n";
->>>>>>> 33f5e802
   
 	BndDirichlet_O2::apply(f,0.);
 
@@ -267,11 +262,7 @@
 void BndDirichlet_O2::apply(Field3D &f) {
 	//BndDirichlet_O2::apply(f,0.);
 	//output << "Time t from physics_run must be passed to boundary operator\n BndDirichlet_O2 using Field3D::applyBoundary(BoutReal t); \n ";
-<<<<<<< HEAD
 	//output << "applying boundary condition for t = 0.!!!!!\n";
-=======
-        //	output << "applying boundary condition for t = 0.!!!!!\n";
->>>>>>> 33f5e802
   
 	BndDirichlet_O2::apply(f,0.);
 }
@@ -554,13 +545,8 @@
 }
 
 void BndDirichlet_O3::apply(Field2D &f){
-<<<<<<< HEAD
   //output << "Time t from physics_run must be passed to boundary operator\n BndDirichlet_O3 using Field2D::applyBoundary(BoutReal t); \n ";
   //output << "applying boundary condition for t = 0.!!!!!\n";
-=======
-  //  output << "Time t from physics_run must be passed to boundary operator\n BndDirichlet_O3 using Field2D::applyBoundary(BoutReal t); \n ";
-  //  output << "applying boundary condition for t = 0.!!!!!\n";
->>>>>>> 33f5e802
   
   BndDirichlet_O3::apply(f,0.);
 
@@ -748,13 +734,8 @@
 
 void BndDirichlet_O3::apply(Field3D &f) {
   //BndDirichlet_O3::apply(f,0.);
-<<<<<<< HEAD
   //output << "Time t from physics_run must be passed to boundary operator\n BndDirichlet_O3 using Field3D::applyBoundary(BoutReal t); \n ";
   //output << "applying boundary condition for t = 0.!!!!!\n";
-=======
-  //  output << "Time t from physics_run must be passed to boundary operator\n BndDirichlet_O3 using Field3D::applyBoundary(BoutReal t); \n ";
-  //  output << "applying boundary condition for t = 0.!!!!!\n";
->>>>>>> 33f5e802
   
   BndDirichlet_O3::apply(f,0.);
 }
@@ -1048,13 +1029,8 @@
 }
 
 void BndDirichlet_O4::apply(Field2D &f){
-<<<<<<< HEAD
   //output << "Time t from physics_run must be passed to boundary operator\n BndDirichlet_O4 using Field2D::applyBoundary(BoutReal t); \n ";
   //output << "applying boundary condition for t = 0.!!!!!\n";
-=======
-  //  output << "Time t from physics_run must be passed to boundary operator\n BndDirichlet_O4 using Field2D::applyBoundary(BoutReal t); \n ";
-  //  output << "applying boundary condition for t = 0.!!!!!\n";
->>>>>>> 33f5e802
   
   BndDirichlet_O4::apply(f,0.);
 
@@ -1256,13 +1232,8 @@
 
 void BndDirichlet_O4::apply(Field3D &f) {
   //BndDirichlet_O4::apply(f,0.);
-<<<<<<< HEAD
   //output << "Time t from physics_run must be passed to boundary operator\n BndDirichlet_O4 using Field3D::applyBoundary(BoutReal t); \n ";
   //output << "applying boundary condition for t = 0.!!!!!\n";
-=======
-  //  output << "Time t from physics_run must be passed to boundary operator\n BndDirichlet_O4 using Field3D::applyBoundary(BoutReal t); \n ";
-  //  output << "applying boundary condition for t = 0.!!!!!\n";
->>>>>>> 33f5e802
   
   BndDirichlet_O4::apply(f,0.);
 }
@@ -1805,13 +1776,8 @@
 
 void BndNeumann_O2::apply(Field2D &f) {
   //BndDirichlet_O2::apply(f,0.);
-<<<<<<< HEAD
   //output << "Time t from physics_run must be passed to boundary operator\n BndNeumann_O2 using Field3D::applyBoundary(BoutReal t); \n ";
   //output << "applying boundary condition for t = 0.!!!!!\n";
-=======
-  //  output << "Time t from physics_run must be passed to boundary operator\n BndNeumann_O2 using Field3D::applyBoundary(BoutReal t); \n ";
-  //  output << "applying boundary condition for t = 0.!!!!!\n";
->>>>>>> 33f5e802
   BndNeumann_O2::apply(f,0.);
 }
 
@@ -2038,13 +2004,8 @@
 
 void BndNeumann_O2::apply(Field3D &f) {
   //BndDirichlet_O2::apply(f,0.);
-<<<<<<< HEAD
   //output << "Time t from physics_run must be passed to boundary operator\n BndNeumann_O2 using Field3D::applyBoundary(BoutReal t); \n ";
   //output << "applying boundary condition for t = 0.!!!!!\n";
-=======
-  //  output << "Time t from physics_run must be passed to boundary operator\n BndNeumann_O2 using Field3D::applyBoundary(BoutReal t); \n ";
-  //  output << "applying boundary condition for t = 0.!!!!!\n";
->>>>>>> 33f5e802
   BndNeumann_O2::apply(f,0.);
 }
 
