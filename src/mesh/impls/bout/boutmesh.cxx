--- conflicted
+++ resolved
@@ -51,17 +51,6 @@
 
 //#define COMMDEBUG 1   // Uncomment to print communications debugging information
 
-<<<<<<< HEAD
-BoutMesh::BoutMesh(GridDataSource *s, Options *options) : Mesh(s), meshoptions(options) {
-  if(meshoptions == NULL)
-    meshoptions = Options::getRoot()->getSection("mesh");
-
-  OPTION(meshoptions, symmetricGlobalX,  true);
-  OPTION(meshoptions, symmetricGlobalY,  false);
-
-  OPTION(meshoptions, FCI, false);  // Use Flux Coordinate Independent method
-
-=======
 BoutMesh::BoutMesh(GridDataSource *s, Options *options) : Mesh(s, options) {
   if(options == NULL)
     options = Options::getRoot()->getSection("mesh");
@@ -69,7 +58,6 @@
   OPTION(options, symmetricGlobalX,  true);
   OPTION(options, symmetricGlobalY,  false);
   
->>>>>>> dac34faf
   comm_x = MPI_COMM_NULL;
   comm_inner = MPI_COMM_NULL;
   comm_middle = MPI_COMM_NULL;
@@ -332,14 +320,6 @@
   }
 
   /// Get mesh options
-<<<<<<< HEAD
-  OPTION(options, non_uniform,  true);
-  OPTION(options, TwistShift,   false);
-  OPTION(options, TwistOrder,   0);
-  OPTION(options, ShiftOrder,   0);
-  OPTION(options, ShiftXderivs, false);
-=======
->>>>>>> dac34faf
   OPTION(options, IncIntShear,  false);
   OPTION(options, periodicX, false); // Periodic in X
 
@@ -391,171 +371,10 @@
       
     if(!source->get(this, ShiftAngle,  "ShiftAngle",
                     LocalNx, XGLOBAL(0))) {
-      output.write("\tWARNING: Twist-shift angle 'ShiftAngle' not found. Setting to zero\n");
-      for(int i=0;i<LocalNx;i++)
-        ShiftAngle[i] = 0.0;
-    }
-<<<<<<< HEAD
-  }else if((MYG > 0) && TwistShift) {
-    // Need ShiftAngle for twist-shift. 
-    // Approximate from zShift if user requests
-    
-    bool shiftangle_from_zshift;
-    OPTION(meshoptions, shiftangle_from_zshift, false);
-    if(!shiftangle_from_zshift) {
-      throw BoutException("No ShiftAngle. Set mesh option shiftangle_from_zshift=true to use zShift");
-    }
-    
-    output.write("\tWARNING: Twist-shift angle 'ShiftAngle' not found. Setting from zShift\n");
-
-    if(YPROC(jyseps2_2) == PE_YIND) {
-      for(int i=0;i<ngx;i++)
-        ShiftAngle[i] = zShift[i][MYG+MYSUB-1] - zShift[i][MYG+MYSUB]; // Jump across boundary
-
-    }else if(YPROC(jyseps1_1+1) == PE_YIND) {
-      for(int i=0;i<ngx;i++)
-        ShiftAngle[i] = zShift[i][MYG-1] - zShift[i][MYG]; // Jump across boundary
-    }
-
-    msg_stack.push("Creating core_comm for ShiftAngle");
-
-    // In the core, need to set ShiftAngle everywhere for ballooning initial condition
-    MPI_Group groupw;
-    MPI_Comm_group(BoutComm::get(), &groupw); // Group of all processors
-
-    int *ranks = new int[NYPE];
-    int npcore = 0;
-    for(int p = YPROC(jyseps1_1+1); p <= YPROC(jyseps2_2);p++) {
-      ranks[npcore] = PROC_NUM(PE_XIND, p);
-      npcore++;
-    }
-
-    MPI_Group grp;
-    MPI_Group_incl(groupw, npcore, ranks, &grp); // Create group
-
-    MPI_Comm core_comm;
-    MPI_Comm_create(BoutComm::get(), grp, &core_comm); // Create communicator
-
-    delete[] ranks;
-
-    if(MYPE_IN_CORE)
-      MPI_Bcast(&ShiftAngle[0], ngx, PVEC_REAL_MPI_TYPE, npcore-1, core_comm);
-
-    // Free MPI handles
-    if(core_comm != MPI_COMM_NULL)
-      MPI_Comm_free(&core_comm);
-    MPI_Group_free(&grp);
-    MPI_Group_free(&groupw);
-
-    msg_stack.pop();
-  }
-
-  /// Can have twist-shift in the private flux regions too
-  bool twistshift_pf;
-  OPTION(options, twistshift_pf, false);
-  if(twistshift_pf) {
-    output << "Adding twist-shift in lower PF region" << endl;
-    // Lower PF. Note by default no Twist-Shift used here, so need to switch on
-    if(YPROC(jyseps1_1) == PE_YIND) {
-      for(int i=0;i<ngx;i++) {
-        ShiftAngle[i] = zShift[i][MYG+MYSUB-1] - zShift[i][MYG+MYSUB]; // Jump across boundary
-      }
-      TS_up_in = true; // Switch on twist-shift
-
-    }else if(YPROC(jyseps2_2+1) == PE_YIND) {
-      for(int i=0;i<ngx;i++) {
-        ShiftAngle[i] = zShift[i][MYG-1] - zShift[i][MYG]; // Jump across boundary
-      }
-      TS_down_in = true;
-    }
-  }
-
-  /// Find covariant metric components
-  // Check if any of the components are present
-  if (source->hasVar("g_11") or
-      source->hasVar("g_22") or
-      source->hasVar("g_33") or
-      source->hasVar("g_12") or
-      source->hasVar("g_13") or
-      source->hasVar("g_23")
-     ){
-    // Check that all components are present
-    if (source->hasVar("g_11") and
-        source->hasVar("g_22") and
-        source->hasVar("g_33") and
-        source->hasVar("g_12") and
-        source->hasVar("g_13") and
-        source->hasVar("g_23")
-       ){
-      get(g_11, "g_11");
-      get(g_22, "g_22");
-      get(g_33, "g_33");
-      get(g_12, "g_12");
-      get(g_13, "g_13");
-      get(g_23, "g_23");
-      // Check if the contravariant is also given
-      if (source->hasVar("g11") and
-          source->hasVar("g22") and
-          source->hasVar("g33") and
-          source->hasVar("g12") and
-          source->hasVar("g13") and
-          source->hasVar("g23")
-         ){
-            throw BoutException("Both co and contravariant part of metric"
-                                " tensor specified manually. Exception thrown"
-                                " as gij*g^ij=I cannot be guaranteed.");
-      }
-      else{
-        output.write("\tCovariant metric tensor given, calculating contravariant metric tensor from covariant\n");
-        calcContravariant();
-      }
-    }
-    else
-    {
-      output.write("Not all covariant components of metric tensor found. Calculating all from the contravariant tensor\n");
-      /// Calculate contravariant metric components if not found
-      if(calcCovariant())
-        throw BoutException("Error in calcCovariant call");
-    }
-  }
-  else
-  {
-    /// Calculate contravariant metric components if not found
-    if(calcCovariant())
-      throw BoutException("Error in calcCovariant call");
-  }
-
-  /// Calculate Jacobian and Bxy
-  if(jacobian())
-    throw BoutException("Error in jacobian call");
-
-  // Attempt to read J from the grid file
-  Field2D Jcalc = J;
-  if(get(J, "J")) {
-    output.write("\tWARNING: Jacobian 'J' not found. Calculating from metric tensor\n");
-    J = Jcalc;
-  }else {
-    // Compare calculated and loaded values
-    output.write("\tMaximum difference in J is %e\n", max(abs(J - Jcalc)));
-
-    // Re-evaluate Bxy using new J
-    Bxy = sqrt(g_22)/J;
-  }
-
-  // Attempt to read Bxy from the grid file
-  Field2D Bcalc = Bxy;
-  if(get(Bxy, "Bxy")) {
-    output.write("\tWARNING: Magnitude of B field 'Bxy' not found. Calculating from metric tensor\n");
-    Bxy = Bcalc;
-  }else {
-    output.write("\tMaximum difference in Bxy is %e\n", max(abs(Bxy - Bcalc)));
-    // Check Bxy
-    if(!finite(Bxy))
-      throw BoutException("\tERROR: Bxy not finite everywhere!\n");
-=======
->>>>>>> dac34faf
-  }
-  
+      throw BoutException("WARNING: Twist-shift angle 'ShiftAngle' not found.");
+    }
+  }
+
   //////////////////////////////////////////////////////
   /// Communicator
 
