--- conflicted
+++ resolved
@@ -384,19 +384,6 @@
     output.write("\tWARNING: Z shift for radial derivatives not found\n");
     zShift = 0.0;
   }
-  
-<<<<<<< HEAD
-  // Allocate some memory for twist-shift
-
-  ShiftAngle  = new BoutReal[ngx];
-=======
-  if(IncIntShear) {
-    if(get(IntShiftTorsion, "IntShiftTorsion")) {
-      output.write("\tWARNING: No Integrated torsion specified\n");
-      IntShiftTorsion = 0.0;
-    }
-  }
->>>>>>> ed806480
 
   ShiftAngle.resize(ngx);
   
@@ -878,398 +865,6 @@
   return 0;
 }
 
-<<<<<<< HEAD
-/*****************************************************************************
- * get routines
- *****************************************************************************/
-
-int BoutMesh::get(Field2D &var, const char *name, BoutReal def) {
-  if(name == NULL)
-    return 1;
-  
-  int msg_pos = msg_stack.push("Loading 2D field: BoutMesh::get(Field2D, %s)", name);
-  
-  if(!source->hasVar(name)) {
-    output.write("\tWARNING: Could not read '%s' from grid. Setting to %le\n", name, def);
-    var = def;
-    msg_stack.pop(msg_pos);
-    return 2;
-  }
-
-  BoutReal **data;
-  int jy;
-  
-  var = 0;// Makes sure the memory is allocated
-  
-  data = var.getData(); // Get a pointer to the data
-  
-  // Send an open signal to the source
-  source->open(name);
-  
-  // Get the size of the variable
-  vector<int> size = source->getSize(name);
-  switch(size.size()) {
-  case 1: {
-    // 0 or 1 dimension
-    if(size[0] != 1) {
-      output.write("Expecting a 2D variable, but '%s' is 1D with %d elements\n", name, size[0]);
-      source->close();
-#ifdef CHECK
-      msg_stack.pop(msg_pos);
-#endif
-      return 1;
-    }
-    BoutReal val;
-    if(!source->fetch(&val, name)) {
-      output.write("Couldn't read 0D variable '%s'\n", name);
-      source->close();
-#ifdef CHECK
-      msg_stack.pop(msg_pos);
-#endif
-      return 1;
-    }
-    
-    var = val;
-    
-    // Close source
-    source->close();
-#ifdef CHECK
-    msg_stack.pop(msg_pos);
-#endif
-    return 0;
-  }
-  case 2: {
-    if((size[0] != nx) || (size[1] != ny)) {
-      output.write("Error: Variable '%s' has dimensions [%d,%d]. Expecting [%d,%d]\n",
-                   name, size[0], size[1], nx, ny);
-      source->close();
-#ifdef CHECK
-      msg_stack.pop(msg_pos);
-#endif
-      return 1;
-    }
-    break;
-  }
-  default: {
-    output.write("Error: Variable '%s' should be 2D, but has %d dimensions\n", 
-                 name, size.size());
-    source->close();
-#ifdef CHECK
-    msg_stack.pop(msg_pos);
-#endif
-    return 1;
-  }
-  }
-  
-  // Read in data for bulk of points
-  
-  if(readgrid_2dvar(source, name,
-		    YGLOBAL(MYG), // Start reading at global index for y=MYG
-		    MYG,          // Insert data starting from y=MYG
-		    MYSUB,        // Length of data is MYSUB
-		    0, ngx,       // All x indices (local indices)
-		    data)) {
-    output.write("\tWARNING: Could not read bulk of '%s' from grid. Setting to %le\n", name, def);
-    var = def;
-#ifdef CHECK
-    msg_stack.pop(msg_pos);
-#endif
-    return 1;
-  }
-
-  if(MYG > 0) {
-    // Read in data for upper boundary
-    // lowest (smallest y) part of UDATA_*DEST processor domain
-    
-    if((UDATA_INDEST != -1) && (UDATA_XSPLIT > 0)) {
-      // Inner data exists and has a destination 
-      
-      if(readgrid_2dvar(source, name,
-                        (UDATA_INDEST/NXPE)*MYSUB, // the "bottom" (y=1) of the destination processor
-                        MYSUB+MYG,            // the same as the upper guard cell
-                        MYG,                  // Only one y point
-                        0, UDATA_XSPLIT,    // Just the inner cells
-                        data)) {
-        output.write("\tWARNING: Could not read '%s' upper boundary from grid. Setting to %le\n", name, def);
-        var = def;
-#ifdef CHECK
-        msg_stack.pop(msg_pos);
-#endif
-        return 2;
-      }
-
-    }else if(UDATA_XSPLIT > 0) {
-      // Inner part exists but has no destination => boundary
-      for(jy=0;jy<MYG;jy++)
-        cpy_2d_data(MYSUB+MYG-1-jy, MYSUB+MYG+jy, 0, UDATA_XSPLIT, data); // copy values from last index into guard cell
-    }
-    
-    if((UDATA_OUTDEST != -1) && (UDATA_XSPLIT < ngx)) { 
-      
-      if(readgrid_2dvar(source, name,
-                        (UDATA_OUTDEST / NXPE)*MYSUB,
-                        MYSUB+MYG,
-                        MYG,
-                        UDATA_XSPLIT, ngx, // the outer cells
-                        data)) {
-        output.write("\tWARNING: Could not read '%s' from grid. Setting to %le\n", name, def);
-        var = def;
-#ifdef CHECK
-        msg_stack.pop(msg_pos);
-#endif
-        return 2;
-      }
-    }else if(UDATA_XSPLIT < MX) {
-      // Inner data exists, but has no destination
-      for(jy=0;jy<MYG;jy++)
-        cpy_2d_data(MYSUB+MYG-1-jy, MYSUB+MYG+jy, UDATA_XSPLIT, ngx, data);
-    }
-    
-    // Read in data for lower boundary
-    if((DDATA_INDEST != -1) && (DDATA_XSPLIT > 0)) {
-      //output.write("Reading DDEST: %d\n", (DDATA_INDEST+1)*MYSUB -1);
-      
-      if(readgrid_2dvar(source, name,
-                        ((DDATA_INDEST/NXPE)+1)*MYSUB - MYG, // The "top" of the destination processor
-                        0,  // belongs in the lower guard cell
-                        MYG,  // just one y point
-                        0, DDATA_XSPLIT, // just the inner data
-                        data)) {
-        output.write("\tWARNING: Could not read '%s' from grid. Setting to %le\n", name, def);
-        var = def;
-#ifdef CHECK
-        msg_stack.pop(msg_pos);
-#endif
-        return 2;
-      }
-      
-    }else if(DDATA_XSPLIT > 0) {
-      for(jy=0;jy<MYG;jy++)
-        cpy_2d_data(MYG+jy, MYG-1-jy, 0, DDATA_XSPLIT, data);
-    }
-    if((DDATA_OUTDEST != -1) && (DDATA_XSPLIT < ngx)) {
-      
-      if(readgrid_2dvar(source, name,
-                        ((DDATA_OUTDEST/NXPE)+1)*MYSUB - MYG,
-                        0,
-                        MYG,
-                        DDATA_XSPLIT, ngx,
-                        data)) {
-        output.write("\tWARNING: Could not read '%s' from grid. Setting to %le\n", name, def);
-        var = def;
-#ifdef CHECK
-        msg_stack.pop(msg_pos);
-#endif
-        return 2;
-      }
-    }else if(DDATA_XSPLIT < ngx) {
-      for(jy=0;jy<MYG;jy++)
-        cpy_2d_data(MYG+jy, MYG-1-jy, DDATA_XSPLIT, ngx, data);
-    }
-  }
-  /*
-  if(IDATA_DEST >= 0) {
-    int xfrom = (IDATA_DEST % NXPE)*MXSUB + MXSUB;
-    int yfrom = (IDATA_DEST/NXPE)*MYSUB;
-    for(int i=0;i<MXG;i++) {
-      output.write("in: (%d,%d) -> (%d,%d)\n", xfrom+i, yfrom, i, MYG);
-      s->setGlobalOrigin(xfrom+i, yfrom);
-      s->fetch(&(data[i][MYG]), name, 1, MYSUB);
-    }
-    s->setGlobalOrigin();
-  }
-  if(ODATA_DEST >= 0) {
-    int xfrom = (ODATA_DEST % NXPE)*MXSUB + MXG;
-    int yfrom = (ODATA_DEST/NXPE)*MYSUB;
-    for(int i=0;i<MXG;i++) {
-      output.write("out: (%d,%d) -> (%d,%d)\n", xfrom+i, yfrom, MXG+MXSUB+i, MYG);
-      s->setGlobalOrigin(xfrom+i, yfrom);
-      s->fetch(&(data[MXG+MXSUB+i][MYG]), name, 1, MYSUB);
-    }
-    s->setGlobalOrigin();
-  }
-  */
-#ifdef TRACK
-  var.name = copy_string(name);
-#endif
-   
-  // Close source
-  source->close();
-  
-#ifdef CHECK
-  // Check that the data is ok
-  var.checkData(true);
-  
-  msg_stack.pop(msg_pos);
-#endif
-  
-  return 0;
-}
-
-int BoutMesh::get(Field2D &var, const string &name, BoutReal def) {
-  return get(var, name.c_str(), def);
-}
-
-/// Load a 3D variable from the grid file
-/*!
-  Data stored as toroidal FFTs in BoutReal space at each X-Y point.
-  In toroidal direction, array must have an odd number of points.
-  Format is:
-
-  DC, r1,i1, r2,i2, ... , rn,in
-
-  with the BoutReal and imaginary parts of each (positive) frequency
-  up to the nyquist frequency.
- */
-int BoutMesh::get(Field3D &var, const char *name) {
-  if(name == NULL)
-    return 1;
-  
-#ifdef CHECK
-  msg_stack.push("Loading 3D field: BoutMesh::get(Field3D, %s)", name);
-#endif
-  
-  if(!source->hasVar(name)) {
-    output.write("\tWARNING: Could not read '%s' from grid. Setting to zero\n", name);
-    var = 0.0;
-#ifdef CHECK
-    msg_stack.pop();
-#endif
-    return 2;
-  }
-
-  BoutReal ***data;
-  int jy;
-
-  var = 0.0; // Makes sure the memory is allocated
-
-  data = var.getData(); // Get a pointer to the data
-
-  // Send open signal to data source
-  source->open(name);
-
-  // Read in data for bulk of points
-  if(readgrid_3dvar(source, name,
-		    YGLOBAL(MYG), // Start reading at global index for y=MYG
-		    MYG,          // Insert data starting from y=MYG
-		    MYSUB,        // Length of data is MYSUB
-		    0, ngx,       // All x indices (local indices)
-		    data)) {
-    output.write("\tWARNING: Could not read '%s' from grid. Setting to zero\n", name);
-    var = 0.0;
-#ifdef CHECK
-    msg_stack.pop();
-#endif
-    return 1;
-  }
-
-  if(MYG > 0) {
-    // Read in data for upper boundary
-    // lowest (smallest y) part of UDATA_*DEST processor domain
-    
-    if((UDATA_INDEST != -1) && (UDATA_XSPLIT > 0)) {
-      // Inner data exists and has a destination 
-      
-      if(readgrid_3dvar(source, name,
-                        (UDATA_INDEST/NXPE)*MYSUB, // the "bottom" (y=1) of the destination processor
-                        MYSUB+MYG,            // the same as the upper guard cell
-                        MYG,                  // Only one y point
-                        0, UDATA_XSPLIT,    // Just the inner cells
-                        data)) {
-        output.write("\tWARNING: Could not read upper inner '%s' from grid. Setting to zero\n", name);
-        var = 0.0;
-#ifdef CHECK
-        msg_stack.pop();
-#endif
-        return 2;
-      }
-      
-    }else if(UDATA_XSPLIT > 0) {
-      // Inner part exists but has no destination => boundary
-      for(jy=0;jy<MYG;jy++)
-        cpy_3d_data(MYSUB+MYG-1-jy, MYSUB+MYG+jy, 0, UDATA_XSPLIT, data); // copy values from last index into guard cell
-    }
-    
-    if((UDATA_OUTDEST != -1) && (UDATA_XSPLIT < ngx)) { 
-      
-      if(readgrid_3dvar(source, name,
-                        (UDATA_OUTDEST / NXPE)*MYSUB,
-                        MYSUB+MYG,
-                        MYG,
-                        UDATA_XSPLIT, ngx, // the outer cells
-                        data)) {
-        output.write("\tWARNING: Could not read upper outer '%s' from grid. Setting to zero\n", name);
-        var = 0.0;
-#ifdef CHECK
-        msg_stack.pop();
-#endif
-        return 2;
-      }
-    }else if(UDATA_XSPLIT < MX) {
-      // Inner data exists, but has no destination
-      for(jy=0;jy<MYG;jy++)
-        cpy_3d_data(MYSUB+MYG-1-jy, MYSUB+MYG+jy, UDATA_XSPLIT, ngx, data);
-    }
-    
-    // Read in data for lower boundary
-    if((DDATA_INDEST != -1) && (DDATA_XSPLIT > 0)) {
-      //output.write("Reading DDEST: %d\n", (DDATA_INDEST+1)*MYSUB -1);
-      
-      if(readgrid_3dvar(source, name,
-                        ((DDATA_INDEST/NXPE)+1)*MYSUB - MYG, // The "top" of the destination processor
-                        0,  // belongs in the lower guard cell
-                        MYG,  // just one y point
-                        0, DDATA_XSPLIT, // just the inner data
-                        data)) {
-        output.write("\tWARNING: Could not read lower inner '%s' from grid. Setting to zero\n", name);
-        var = 0.0;
-#ifdef CHECK
-        msg_stack.pop();
-#endif
-        return 2;
-      }
-      
-    }else if(DDATA_XSPLIT > 0) {
-      for(jy=0;jy<MYG;jy++)
-        cpy_3d_data(MYG+jy, MYG-1-jy, 0, DDATA_XSPLIT, data);
-    }
-    if((DDATA_OUTDEST != -1) && (DDATA_XSPLIT < ngx)) {
-      
-      if(readgrid_3dvar(source, name,
-                        ((DDATA_OUTDEST/NXPE)+1)*MYSUB - MYG,
-                        0,
-                        MYG,
-                        DDATA_XSPLIT, ngx,
-                        data)) {
-        output.write("\tWARNING: Could not read lower outer '%s' from grid. Setting to zero\n", name);
-        var = 0.0;
-#ifdef CHECK
-        msg_stack.pop();
-#endif
-        return 2;
-      }
-    }else if(DDATA_XSPLIT < ngx) {
-      for(jy=0;jy<MYG;jy++)
-        cpy_3d_data(MYG+jy, MYG-1-jy, DDATA_XSPLIT, ngx, data);
-    }
-  }
-  
-#ifdef CHECK
-  // Check that the data is ok
-  var.checkData(true);
-  
-  msg_stack.pop();
-#endif
-  
-  return 0;
-}
-
-int BoutMesh::get(Field3D &var, const string &name) {
-  return get(var, name.c_str());
-}
-
-=======
->>>>>>> ed806480
 /****************************************************************
  *                 COMMUNICATIONS
  ****************************************************************/
@@ -2545,151 +2140,6 @@
 }
 
 /****************************************************************
-<<<<<<< HEAD
- *                   Private data reading routines
- ****************************************************************/
-
-/// Reads in a portion of the X-Y domain
-int BoutMesh::readgrid_3dvar(GridDataSource *s, const char *name, 
-	                     int yread, int ydest, int ysize, 
-                             int xge, int xlt, BoutReal ***var) {
-  /// Check the arguments make sense
-  if((yread < 0) || (ydest < 0) || (ysize < 0) || (xge < 0) || (xlt < 0))
-    return 1;
-  
-  /// Check the size of the data
-  vector<int> size = s->getSize(name);
-  
-  if(size.size() != 3) {
-    output.write("\tWARNING: Number of dimensions of %s incorrect\n", name);
-    return 1;
-  }
-  
-  if((size[0] != nx) || (size[1] != ny)) {
-    output.write("\tWARNING: X or Y size of %s incorrect\n", name);
-    return 1;
-  }
-
-  if((size[2] & 1) != 1) {
-    output.write("\tWARNING: Z size of %s should be odd\n", name);
-    return 1;
-  }
-
-  int maxmode = (size[2] - 1)/2; ///< Maximum mode-number n
-
-  int ncz = ngz-1;
-
-  // Print out which modes are going to be read in
-  if(zperiod > maxmode) {
-    // Domain is too small: Only DC
-    output.write(" => Only reading n = 0 component\n");
-  }else {
-    // Get maximum mode in the input which is a multiple of zperiod
-    int mm = ((int) (maxmode/zperiod))*zperiod;
-    if( (ncz/2)*zperiod < mm )
-      mm = (ncz/2)*zperiod; // Limited by Z resolution
-    
-    if(mm == zperiod) {
-      output.write(" => Reading n = 0, %d\n", zperiod);
-    }else
-      output.write(" => Reading n = 0, %d ... %d\n", zperiod, mm);
-  }
-
-  /// Data for FFT. Only positive frequencies
-  dcomplex* fdata = new dcomplex[ncz/2 + 1];
-  BoutReal* zdata = new BoutReal[size[2]];
-
-  for(int jx=xge;jx<xlt;jx++) {
-    // Set the global X index
-    
-    for(int jy=0; jy < ysize; jy++) {
-      /// Read data
-      
-      int yind = yread + jy; // Global location to read from
-      
-      s->setGlobalOrigin(XGLOBAL(jx), yind);
-      if(!s->fetch(zdata, name, 1, 1, size[2]))
-	return 1;
-      
-      /// Load into dcomplex array
-      
-      fdata[0] = zdata[0]; // DC component
-
-      for(int i=1;i<=ncz/2;i++) {
-	int modenr = i*zperiod; // Z mode number
-	
-	if(modenr <= maxmode) {
-	  // Have data for this mode
-	  fdata[i] = dcomplex(zdata[modenr*2 - 1], zdata[modenr*2]);
-	}else {
-	  fdata[i] = 0.0;
-	}
-      }
-      
-      // Inverse FFT, shifting in the z direction
-      for(int jz=0;jz<=ncz/2;jz++) {
-	BoutReal kwave;
-	
-	kwave=jz*2.0*PI/zlength; // wave number is 1/[rad]
-      
-	// Multiply by EXP(ik*zoffset)
-	fdata[jz] *= dcomplex(cos(kwave*zShift(jx,jy)) , sin(kwave*zShift(jx,jy)));
-      }
-      
-      irfft(fdata, ncz, var[jx][ydest+jy]);
-    }
-  }
-
-  s->setGlobalOrigin();
-
-  // free data
-  delete[] zdata;
-  delete[] fdata;
-  
-  return 0;
-}
-
-/// Copies a section of a 3D variable
-void BoutMesh::cpy_3d_data(int yfrom, int yto, int xge, int xlt, BoutReal ***var) {
-  int i, k;
-  for(i=xge;i!=xlt;i++)
-    for(k=0;k<ngz;k++)
-      var[i][yto][k] = var[i][yfrom][k];
-}
-
-/// Helper routine for reading in grid data
-/*!
-  Reads in a single 2D variable varname[xge:xlt-1][yread:yread+ysize-1]
-  and puts it into var[xge:xlt-1][ydest:ydesy+ysize-1]
-  
-  July 2008: Adapted to take into account X offsets
-*/
-int BoutMesh::readgrid_2dvar(GridDataSource *s, const char *varname, 
-                             int yread, int ydest, int ysize, 
-                             int xge, int xlt, BoutReal **var) {
-  for(int i=xge;i!=xlt;i++) { // go through all the x indices 
-    // Set the indices to read in this x position 
-    s->setGlobalOrigin(XGLOBAL(i), yread);
-    // Read in the block of data for this x value (C ordering)
-    if(!s->fetch(&(var[i][ydest]), varname, 1, ysize))
-      return 1;
-  }
-  
-  s->setGlobalOrigin();
-  
-  return 0;
-}
-
-void BoutMesh::cpy_2d_data(int yfrom, int yto, int xge, int xlt, BoutReal **var) {
-  msg_stack.push("cpy_2d_data(%d,%d,%d,%d)", yfrom, yto, xge, xlt);
-  for(int i=xge;i<xlt;i++)
-    var[i][yto] = var[i][yfrom];
-  msg_stack.pop();
-}
-
-/****************************************************************
-=======
->>>>>>> ed806480
  *                 SURFACE ITERATION
  ****************************************************************/
 
@@ -3066,8 +2516,7 @@
   return result;
 }
 
-const Field3D BoutMesh::Switch_XZ(const Field3D &var)
-{   
+const Field3D BoutMesh::Switch_XZ(const Field3D &var) {   
     if(MX != ngz-1){
         throw new BoutException("X and Z dimension must be the same to use Switch_XZ"); 
     }
@@ -3091,34 +2540,34 @@
        
     // Put input data into buffer.  X needs to be contiguous in memory
     for (i=0; i<ncx ; i++){
-        for (j=0; j<ncy ; j++){
-            for (k=0; k<ncz ; k++){
-                buffer[k][j][i] = var[MXG+i][MYG+j][k] ;
-                // sendbuffer2[i + ncx*j + ncx*ncy*k] = var[MXG+i][MYG+j][k] ;
-            }
-        }
+      for (j=0; j<ncy ; j++){
+	for (k=0; k<ncz ; k++){
+	  buffer[k][j][i] = var(MXG+i,MYG+j,k) ;
+	  // sendbuffer2[i + ncx*j + ncx*ncy*k] = var[MXG+i][MYG+j][k] ;
+	}
+      }
     }
     
     int sendcount = ncx*ncy*ncz/NXPE ;
 
-    MPI_Alltoall(MPI_IN_PLACE, sendcount,  MPI_DOUBLE, buffer[0][0], sendcount , MPI_DOUBLE, getXcomm()) ;
+    MPI_Alltoall(MPI_IN_PLACE, sendcount,  MPI_DOUBLE, buffer[0][0], sendcount , MPI_DOUBLE, Mesh::getXcomm()) ;
 
     // Need to transpose on each process appropriately.  
     for (i=0; i < NXPE; i++){
-        for (j=0; j<ncx ; j++){
-            for (k=0; k<ncy ; k++){
-                for (l=0; l<ncx ; l++){
-                    result[MXG+j][MYG+k][l+i*ncx] = buffer[j+i*ncx][k][l] ;
-                }
-            }
-        }
+      for (j=0; j<ncx ; j++){
+	for (k=0; k<ncy ; k++){
+	  for (l=0; l<ncx ; l++){
+	    result(MXG+j,MYG+k,l+i*ncx) = buffer[j+i*ncx][k][l] ;
+	  }
+	}
+      }
     }
     
     // z boundary at ngz  
     for (i=0; i<ncx ; i++){
-        for (j=0; j<ncy ; j++){
-            result[MXG+i][MYG+j][ncz] = result[MXG+i][MYG+j][0] ;
-        }
+      for (j=0; j<ncy ; j++){
+	result(MXG+i,MYG+j,ncz) = result(MXG+i,MYG+j,0) ;
+      }
     }
 
     return result;
