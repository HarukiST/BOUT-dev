/*!************************************************************************
 * 
 * @brief Base class for Physics Models
 * 
 * 
 *
 * Changelog:
 * 
 * 2013-08 Ben Dudson <benjamin.dudson@york.ac.uk>
 *    * Initial version
 * 
 **************************************************************************
 * Copyright 2013 B.D.Dudson
 *
 * Contact: Ben Dudson, bd512@york.ac.uk
 * 
 * This file is part of BOUT++.
 *
 * BOUT++ is free software: you can redistribute it and/or modify
 * it under the terms of the GNU Lesser General Public License as published by
 * the Free Software Foundation, either version 3 of the License, or
 * (at your option) any later version.
 *
 * BOUT++ is distributed in the hope that it will be useful,
 * but WITHOUT ANY WARRANTY; without even the implied warranty of
 * MERCHANTABILITY or FITNESS FOR A PARTICULAR PURPOSE.  See the
 * GNU Lesser General Public License for more details.
 *
 * You should have received a copy of the GNU Lesser General Public License
 * along with BOUT++.  If not, see <http://www.gnu.org/licenses/>.
 *
 **************************************************************************/

class PhysicsModel;

#ifndef __PHYSICS_MODEL_H__
#define __PHYSICS_MODEL_H__

#include <bout.hxx>
#include <options.hxx>
#include <msg_stack.hxx>
#include "solver.hxx"

/*!
  Base class for physics models
 */
class PhysicsModel {
public:
  typedef int (PhysicsModel::*preconfunc)(BoutReal t, BoutReal gamma, BoutReal delta);
  typedef int (PhysicsModel::*jacobianfunc)(BoutReal t);
  
<<<<<<< HEAD
  PhysicsModel() : solver(0), splitop(false), 
                   userprecon(0), userjacobian(0) {}
=======
  PhysicsModel() : solver(0), userrhs(&PhysicsModel::rhs), userconv(0), userdiff(0), 
                   userprecon(0), userjacobian(0), initialised(false) {}
>>>>>>> 487aeae7
  ~PhysicsModel();
  
  int initialise(Solver *s, bool restarting) {
    if(initialised)
      return 0; // Ignore second initialisation
    initialised = true;
    
    solver = s;
    return init(restarting); // Call user code
  }
  
  int runRHS(BoutReal time);
  
  bool splitOperator();
  int runConvective(BoutReal time);
  int runDiffusive(BoutReal time);
  
  bool hasPrecon();
  int runPrecon(BoutReal t, BoutReal gamma, BoutReal delta);
  
  bool hasJacobian();
  int runJacobian(BoutReal t);

  int runOutputMonitor(BoutReal simtime, int iter, int NOUT) {return outputMonitor(simtime, iter, NOUT);}
  int runTimestepMonitor(BoutReal simtime, BoutReal dt) {return timestepMonitor(simtime, dt);}
protected:

  // These two functions implemented by user code to specify problem
  /*!
   * @brief This function is called once by the solver at the start of a simulation.
   * 
   * A valid PhysicsModel must implement this function
   * 
   * Variables should be read from the inputs, and the variables to 
   * be evolved should be specified.
   */
  virtual int init(bool restarting) = 0;
  
  /*!
   * @brief This function is called by the time integration solver
   * at least once per time step
   * 
   * Variables being evolved will be set by the solver
   * before the call, and this function must calculate
   * and set the time-derivatives.
   *
   * By default this function just returns an error,
   * which will stop the simulation.
   */
  virtual int rhs(BoutReal t) {return 1;} 

  /* 
     If split operator is set to true, then
     convective() and diffusive() are called instead of rhs()
     
     For implicit-explicit schemes, convective() will typically
     be treated explicitly, whilst diffusive() will be treated implicitly.
     For unsplit methods, both convective and diffusive will be called
     and the sum used to evolve the system:
     rhs() = convective() + diffusive()
   */
  virtual int convective(BoutReal t) {return 1;}
  virtual int diffusive(BoutReal t) {return 1;}

  // Implemented by user code to monitor solution
  virtual int outputMonitor(BoutReal simtime, int iter, int NOUT) {return 0;}
  virtual int timestepMonitor(BoutReal simtime, BoutReal dt) {return 0;}

  // Functions called by the user to set callback functions
  void setSplitOperator(bool split=true) {splitop = split;}
  void setPrecon(preconfunc pset) {userprecon = pset;}
  void setJacobian(jacobianfunc jset) {userjacobian = jset;}

  Solver *solver;
  void bout_solve(Field2D &var, const char *name);
  void bout_solve(Field3D &var, const char *name);
  void bout_solve(Vector2D &var, const char *name);
  void bout_solve(Vector3D &var, const char *name);
  
  bool bout_constrain(Field3D &var, Field3D &F_var, const char *name);
private:
  bool splitop;
  preconfunc   userprecon;
  jacobianfunc userjacobian;
  
  bool initialised; // True if model already initialised
};

// Macro to define a simple main() which creates
// the given model and runs it.
#define BOUTMAIN(ModelClass)                          \
  int main(int argc, char **argv) {                   \
    int init_err = BoutInitialise(argc, argv);        \
    if (init_err < 0)				      \
      return 0;                                       \
    else if (init_err > 0) 			      \
      return init_err;				      \
    try {                                             \
      ModelClass *model = new ModelClass();           \
      Solver *solver = Solver::create();              \
      solver->setModel(model);                        \
      solver->addMonitor(bout_monitor, Solver::BACK); \
      solver->outputVars(dump);                       \
      solver->solve();                                \
      delete model;                                   \
      delete solver;                                  \
    }catch (BoutException &e) {                       \
      output << "Error encountered\n";                \
      output << e.what() << endl;                     \
      MPI_Abort(BoutComm::get(), 1);                  \
    }                                                 \
    BoutFinalise();                                   \
    return 0;                                         \
  }

/// Macro to replace solver->add, passing variable name
#define SOLVE_FOR(var) solver->add(var, #var)
#define SOLVE_FOR2(var1, var2) { \
  solver->add(var1, #var1);       \
  solver->add(var2, #var2);}
#define SOLVE_FOR3(var1, var2, var3) { \
  solver->add(var1, #var1);             \
  solver->add(var2, #var2);             \
  solver->add(var3, #var3);}
#define SOLVE_FOR4(var1, var2, var3, var4) { \
  solver->add(var1, #var1);             \
  solver->add(var2, #var2);             \
  solver->add(var3, #var3);             \
  solver->add(var4, #var4);}
#define SOLVE_FOR5(var1, var2, var3, var4, var5) { \
  solver->add(var1, #var1);             \
  solver->add(var2, #var2);             \
  solver->add(var3, #var3);             \
  solver->add(var4, #var4);             \
  solver->add(var5, #var5);}
#define SOLVE_FOR6(var1, var2, var3, var4, var5, var6) { \
  solver->add(var1, #var1);             \
  solver->add(var2, #var2);             \
  solver->add(var3, #var3);             \
  solver->add(var4, #var4);             \
  solver->add(var5, #var5);             \
  solver->add(var6, #var6);}

#endif // __PHYSICS_MODEL_H__
<|MERGE_RESOLUTION|>--- conflicted
+++ resolved
@@ -49,13 +49,9 @@
   typedef int (PhysicsModel::*preconfunc)(BoutReal t, BoutReal gamma, BoutReal delta);
   typedef int (PhysicsModel::*jacobianfunc)(BoutReal t);
   
-<<<<<<< HEAD
   PhysicsModel() : solver(0), splitop(false), 
-                   userprecon(0), userjacobian(0) {}
-=======
-  PhysicsModel() : solver(0), userrhs(&PhysicsModel::rhs), userconv(0), userdiff(0), 
                    userprecon(0), userjacobian(0), initialised(false) {}
->>>>>>> 487aeae7
+  
   ~PhysicsModel();
   
   int initialise(Solver *s, bool restarting) {
@@ -120,8 +116,15 @@
   virtual int convective(BoutReal t) {return 1;}
   virtual int diffusive(BoutReal t) {return 1;}
 
-  // Implemented by user code to monitor solution
+  /*!
+   * Implemented by user code to monitor solution at output times
+  */
   virtual int outputMonitor(BoutReal simtime, int iter, int NOUT) {return 0;}
+  
+  /*!
+   * Timestep monitor. If enabled by setting solver:monitor_timestep=true
+   * then this function is called every internal timestep.
+   */
   virtual int timestepMonitor(BoutReal simtime, BoutReal dt) {return 0;}
 
   // Functions called by the user to set callback functions
