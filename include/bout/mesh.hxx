/**************************************************************************
 * Interface for mesh classes. Contains standard variables and useful
 * routines.
 * 
 * Changelog
 * =========
 *
 * 2014-12 Ben Dudson <bd512@york.ac.uk>
 *     * Removing coordinate system into separate
 *       Coordinates class
 *     * Adding index derivative functions from derivs.cxx
 * 
 * 2010-06 Ben Dudson, Sean Farley
 *     * Initial version, adapted from GridData class
 *     * Incorporates code from topology.cpp and Communicator
 *
 **************************************************************************
 * Copyright 2010 B.D.Dudson, S.Farley, M.V.Umansky, X.Q.Xu
 *
 * Contact: Ben Dudson, bd512@york.ac.uk
 * 
 * This file is part of BOUT++.
 *
 * BOUT++ is free software: you can redistribute it and/or modify
 * it under the terms of the GNU Lesser General Public License as published by
 * the Free Software Foundation, either version 3 of the License, or
 * (at your option) any later version.
 *
 * BOUT++ is distributed in the hope that it will be useful,
 * but WITHOUT ANY WARRANTY; without even the implied warranty of
 * MERCHANTABILITY or FITNESS FOR A PARTICULAR PURPOSE.  See the
 * GNU Lesser General Public License for more details.
 *
 * You should have received a copy of the GNU Lesser General Public License
 * along with BOUT++.  If not, see <http://www.gnu.org/licenses/>.
 *
 **************************************************************************/

class Mesh;

#ifndef __MESH_H__
#define __MESH_H__

#include "mpi.h"

#include "field_data.hxx"
#include "bout_types.hxx"
#include "field2d.hxx"
#include "field3d.hxx"
#include "datafile.hxx"
#include "options.hxx"
#include "dcomplex.hxx" // For poloidal lowpass filter

#include "fieldgroup.hxx"

#include "boundary_region.hxx"
#include "sys/range.hxx" // RangeIterator

#include "bout/deprecated.hxx"

#include <bout/griddata.hxx>

#include "coordinates.hxx"    // Coordinates class

#include "paralleltransform.hxx" // ParallelTransform class

#include <list>

typedef void* comm_handle;

class Mesh {
 public:
  
  Mesh(GridDataSource *s, Options *options);
  virtual ~Mesh();
  
  static Mesh* create(GridDataSource *source, Options *opt = NULL); ///< Create a Mesh object
  static Mesh* create(Options *opt = NULL);
  
  // Currently need to create and load mesh in separate calls. Will be removed
  virtual int load() {return 1;}
  virtual void outputVars(Datafile &file) {} ///< Output variables to a data file

  
  // Get routines to request data from mesh file
  int get(int &ival, const string &name); ///< Get an integer
  int get(BoutReal &rval, const string &name); ///< Get a BoutReal number
  
  int get(Field2D &var, const string &name, BoutReal def=0.0);
  int get(Field3D &var, const string &name, BoutReal def=0.0);
  
  int get(Vector2D &var, const string &name);
  int get(Vector3D &var, const string &name);
  
  // Communications
  
  int communicate(FieldData &f);  // Returns error code
  int communicate(FieldData &f1, FieldData &f2);
  int communicate(FieldData &f1, FieldData &f2, FieldData &f3);
  int communicate(FieldData &f1, FieldData &f2, FieldData &f3, FieldData &f4);
  virtual int communicate(FieldGroup &g) = 0; // Returns error code
  int communicate(FieldPerp &f); // Communicate an X-Z field
  
  virtual comm_handle send(FieldGroup &g) = 0;  // Return handle
  comm_handle send(FieldData &f);   // Send a single field
  virtual int wait(comm_handle handle) = 0; // Wait for the handle, return error code

  // non-local communications
  virtual MPI_Request sendToProc(int xproc, int yproc, BoutReal *buffer, int size, int tag) = 0;
  virtual comm_handle receiveFromProc(int xproc, int yproc, BoutReal *buffer, int size, int tag) = 0;
  virtual int getNXPE() = 0;
  virtual int getNYPE() = 0;
  virtual int getXProcIndex() = 0;
  virtual int getYProcIndex() = 0;
  
  // X communications
  virtual bool firstX() = 0;
  virtual bool lastX() = 0;
  bool periodicX; // Domain is periodic in X?

  int NXPE, PE_XIND; ///< Number of processors in X, and X processor index
  virtual int sendXOut(BoutReal *buffer, int size, int tag) = 0;
  virtual int sendXIn(BoutReal *buffer, int size, int tag) = 0;
  virtual comm_handle irecvXOut(BoutReal *buffer, int size, int tag) = 0;
  virtual comm_handle irecvXIn(BoutReal *buffer, int size, int tag) = 0;

  DEPRECATED(MPI_Comm getXcomm()) {return getXcomm(0);}
  virtual MPI_Comm getXcomm(int jy) const = 0; // Return X communicator
  virtual MPI_Comm getYcomm(int jx) const = 0; // Return Y communicator

  //virtual bool periodicX() const = 0;                     ///< Test if a surface is periodic in X
  virtual bool periodicY(int jx) const;                   ///< Test if a surface is closed in Y
  virtual bool periodicY(int jx, BoutReal &ts) const = 0; ///< Also get the twist-shift angle
  
  virtual int ySize(int jx) const;

  // Y communications
  virtual bool firstY() = 0;
  virtual bool lastY() = 0;
  virtual int UpXSplitIndex() = 0;
  virtual int DownXSplitIndex() = 0;
  virtual int sendYOutIndest(BoutReal *buffer, int size, int tag) = 0;
  virtual int sendYOutOutdest(BoutReal *buffer, int size, int tag) = 0;
  virtual int sendYInIndest(BoutReal *buffer, int size, int tag) = 0;
  virtual int sendYInOutdest(BoutReal *buffer, int size, int tag) = 0;
  virtual comm_handle irecvYOutIndest(BoutReal *buffer, int size, int tag) = 0;
  virtual comm_handle irecvYOutOutdest(BoutReal *buffer, int size, int tag) = 0;
  virtual comm_handle irecvYInIndest(BoutReal *buffer, int size, int tag) = 0;
  virtual comm_handle irecvYInOutdest(BoutReal *buffer, int size, int tag) = 0;
  
  // Boundary region iteration
  virtual const RangeIterator iterateBndryLowerY() const = 0;
  virtual const RangeIterator iterateBndryUpperY() const = 0;
  
  bool hasBndryLowerY();
  bool hasBndryUpperY();

  // Boundary regions
  virtual vector<BoundaryRegion*> getBoundaries() = 0;
  
  // Branch-cut special handling (experimental)
  virtual const Field3D smoothSeparatrix(const Field3D &f) {return f;}
  
  virtual BoutReal GlobalX(int jx) const = 0; ///< Continuous X index between 0 and 1
  virtual BoutReal GlobalY(int jy) const = 0; ///< Continuous Y index (0 -> 1)
  
  //////////////////////////////////////////////////////////
  
  int GlobalNx, GlobalNy, GlobalNz; // Size of the global arrays. Note: can have holes
  int OffsetX, OffsetY, OffsetZ;    // Offset of this mesh within the global array
                                    // so startx on this processor is OffsetX in global
  
  /// Global locator functions
  virtual int XGLOBAL(int xloc) const = 0;
  virtual int YGLOBAL(int yloc) const = 0;

  // poloidal lowpass filter for n=0 mode
  virtual void slice_r_y(BoutReal *, BoutReal *, int , int)=0;
  virtual void get_ri( dcomplex *, int, BoutReal *, BoutReal *)=0;
  virtual void set_ri( dcomplex *, int, BoutReal *, BoutReal *)=0;
  virtual const Field2D lowPass_poloidal(const Field2D &,int)=0;

  /// volume integral
  virtual const Field3D Switch_YZ(const Field3D &var)=0;
<<<<<<< HEAD
=======
  virtual const Field3D Switch_XZ(const Field3D &var)=0;
  virtual BoutReal Vol_Integral(const Field2D &var)=0;
>>>>>>> ed806480

  /// Size of the mesh on this processor including guard/boundary cells
  int ngx, ngy, ngz;
  
  /// Local ranges of data (inclusive), excluding guard cells
  int xstart, xend, ystart, yend;
  
  bool ShiftXderivs; // Use shifted X derivatives
  int  ShiftOrder;   // Order of shifted X derivative interpolation
  Field2D zShift; // Z shift for each point (radians)
  
  bool FCI; ///< Using Flux Coordinate Independent (FCI) method?
  
  bool StaggerGrids;    ///< Enable staggered grids (Centre, Lower). Otherwise all vars are cell centred (default).
  
  bool IncIntShear; // Include integrated shear (if shifting X)
  
  /// Coordinate system
  Coordinates* coordinates();
  
  bool freeboundary_xin, freeboundary_xout, freeboundary_ydown, freeboundary_yup;

  // First derivatives in index space
  // Implemented in src/mesh/index_derivs.hxx
  const Field3D indexDDX(const Field3D &f, CELL_LOC outloc, DIFF_METHOD method);
  const Field2D indexDDX(const Field2D &f);
  
  const Field3D indexDDY(const Field3D &f, CELL_LOC outloc, DIFF_METHOD method);
  const Field2D indexDDY(const Field2D &f);

  const Field3D indexDDZ(const Field3D &f, CELL_LOC outloc, DIFF_METHOD method, bool inc_xbndry);
  const Field2D indexDDZ(const Field2D &f);

  // Second derivatives in index space
  // Implemented in src/mesh/index_derivs.hxx
  const Field3D indexD2DX2(const Field3D &f, CELL_LOC outloc, DIFF_METHOD method);
  const Field2D indexD2DX2(const Field2D &f);
  const Field3D indexD2DY2(const Field3D &f, CELL_LOC outloc, DIFF_METHOD method);
  const Field2D indexD2DY2(const Field2D &f);
  const Field3D indexD2DZ2(const Field3D &f, CELL_LOC outloc, DIFF_METHOD method);
  
  // Fourth derivatives in index space
  const Field3D indexD4DX4(const Field3D &f);
  const Field2D indexD4DX4(const Field2D &f);
  const Field3D indexD4DY4(const Field3D &f);
  const Field2D indexD4DY4(const Field2D &f);
  const Field3D indexD4DZ4(const Field3D &f);
  
  // Advection schemes
  const Field2D indexVDDX(const Field2D &v, const Field2D &f, CELL_LOC outloc, DIFF_METHOD method);
  const Field3D indexVDDX(const Field &v, const Field &f, CELL_LOC outloc, DIFF_METHOD method);
  const Field2D indexVDDY(const Field2D &v, const Field2D &f, CELL_LOC outloc, DIFF_METHOD method);
  const Field3D indexVDDY(const Field &v, const Field &f, CELL_LOC outloc, DIFF_METHOD method);
  const Field3D indexVDDZ(const Field &v, const Field &f, CELL_LOC outloc, DIFF_METHOD method);

  const Field2D indexFDDX(const Field2D &v, const Field2D &f, CELL_LOC outloc, DIFF_METHOD method);
  const Field3D indexFDDX(const Field3D &v, const Field3D &f, CELL_LOC outloc, DIFF_METHOD method);
  const Field2D indexFDDY(const Field2D &v, const Field2D &f, CELL_LOC outloc, DIFF_METHOD method);
  const Field3D indexFDDY(const Field3D &v, const Field3D &f, CELL_LOC outloc, DIFF_METHOD method);
  const Field3D indexFDDZ(const Field3D &v, const Field3D &f, CELL_LOC outloc, DIFF_METHOD method);
  
  typedef BoutReal (*deriv_func)(stencil &); // f
  typedef BoutReal (*upwind_func)(stencil &, stencil &); // v, f

  typedef struct {
    BoutReal inner;
    BoutReal outer;
  } boundary_derivs_pair;
  // More types for forward/backward differences to calculate derivatives in boundary guard cells for free boundary conditions
  typedef boundary_derivs_pair (*inner_boundary_deriv_func)(forward_stencil &); // f
  typedef boundary_derivs_pair (*outer_boundary_deriv_func)(backward_stencil &); // f
  typedef boundary_derivs_pair (*inner_boundary_upwind_func)(forward_stencil &); // v,f
  typedef boundary_derivs_pair (*outer_boundary_upwind_func)(backward_stencil &); // v,f

  /// Transform a field into field-aligned coordinates
  const Field3D toFieldAligned(const Field3D &f) {
    return getParallelTransform()->toFieldAligned(f);
  }
  /// Convert back into standard form
  const Field3D fromFieldAligned(const Field3D &f) {
    return getParallelTransform()->fromFieldAligned(f);
  }
  
 protected:
  
  GridDataSource *source; ///< Source for grid data
  
  Coordinates *coords;    ///< Coordinate system. Initialised to Null

  ParallelTransform *getParallelTransform() {
    if(!transform) 
      transform = new ParallelTransformIdentity();
    return transform;
  }
  ParallelTransform *transform; ///< Handles calculation of yup and ydown

  /// Read a 1D array of integers
  const vector<int> readInts(const string &name, int n);
  
  /// Calculates the size of a message for a given x and y range
  int msg_len(const vector<FieldData*> &var_list, int xge, int xlt, int yge, int ylt);
  
<<<<<<< HEAD
  /// Read a 2D array of data from a data source (e.g. file)
  void read2Dvar(GridDataSource *s, const string &name, 
                 int xs, int ys,  // Source origin
                 int xd, int yd,  // Destination origin
                 int nx, int ny,  // Size of the domain to copy
                 BoutReal **data);

  // Initialise derivatives
  void derivs_init(Options* options);
  
  // Loop over mesh, applying a stencil in the X direction
  const Field2D applyXdiff(const Field2D &var, deriv_func func, inner_boundary_deriv_func func_in, outer_boundary_deriv_func func_out, CELL_LOC loc = CELL_DEFAULT);
  const Field3D applyXdiff(const Field3D &var, deriv_func func, inner_boundary_deriv_func func_in, outer_boundary_deriv_func func_out, CELL_LOC loc = CELL_DEFAULT);
  
  const Field2D applyYdiff(const Field2D &var, deriv_func func, inner_boundary_deriv_func func_in, outer_boundary_deriv_func func_out, CELL_LOC loc = CELL_DEFAULT);
  const Field3D applyYdiff(const Field3D &var, deriv_func func, inner_boundary_deriv_func func_in, outer_boundary_deriv_func func_out, CELL_LOC loc = CELL_DEFAULT);

  const Field3D applyZdiff(const Field3D &var, Mesh::deriv_func func, CELL_LOC loc = CELL_DEFAULT);
  
private:
=======
 private:
  int gaussj(BoutReal **a, int n);
  int *indxc, *indxr, *ipiv, ilen;
>>>>>>> ed806480
};

#endif // __MESH_H__
<|MERGE_RESOLUTION|>--- conflicted
+++ resolved
@@ -179,14 +179,10 @@
   virtual void get_ri( dcomplex *, int, BoutReal *, BoutReal *)=0;
   virtual void set_ri( dcomplex *, int, BoutReal *, BoutReal *)=0;
   virtual const Field2D lowPass_poloidal(const Field2D &,int)=0;
-
+  
   /// volume integral
-  virtual const Field3D Switch_YZ(const Field3D &var)=0;
-<<<<<<< HEAD
-=======
-  virtual const Field3D Switch_XZ(const Field3D &var)=0;
-  virtual BoutReal Vol_Integral(const Field2D &var)=0;
->>>>>>> ed806480
+  virtual const Field3D Switch_YZ(const Field3D &var) = 0;
+  virtual const Field3D Switch_XZ(const Field3D &var) = 0;
 
   /// Size of the mesh on this processor including guard/boundary cells
   int ngx, ngy, ngz;
@@ -289,14 +285,6 @@
   /// Calculates the size of a message for a given x and y range
   int msg_len(const vector<FieldData*> &var_list, int xge, int xlt, int yge, int ylt);
   
-<<<<<<< HEAD
-  /// Read a 2D array of data from a data source (e.g. file)
-  void read2Dvar(GridDataSource *s, const string &name, 
-                 int xs, int ys,  // Source origin
-                 int xd, int yd,  // Destination origin
-                 int nx, int ny,  // Size of the domain to copy
-                 BoutReal **data);
-
   // Initialise derivatives
   void derivs_init(Options* options);
   
@@ -310,11 +298,7 @@
   const Field3D applyZdiff(const Field3D &var, Mesh::deriv_func func, CELL_LOC loc = CELL_DEFAULT);
   
 private:
-=======
- private:
-  int gaussj(BoutReal **a, int n);
-  int *indxc, *indxr, *ipiv, ilen;
->>>>>>> ed806480
+  
 };
 
 #endif // __MESH_H__
