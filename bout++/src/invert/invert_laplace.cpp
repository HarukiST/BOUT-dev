--- conflicted
+++ resolved
@@ -790,30 +790,7 @@
 	    }
 	  }
 	}
-<<<<<<< HEAD
-      }
-      
-      /*
-      if((jy == 4) && (iz == 1)) {
-        for(ix=0;ix<mesh->ngx;ix++)
-          output << "Coefs: " << ix << ": "
-                 << avec[ix] << ", "
-                 << bvec[ix] << ", "
-                 << cvec[ix] << endl;
-      }
-      */
-      
-      // Call tridiagonal solver
-      tridag(avec, bvec, cvec, bk1d, xk1d, mesh->ngx);
-
-      if((flags & INVERT_IN_SYM) && (xbndry > 1)) {
-	// (Anti-)symmetry on inner boundary. Nothing to do if only one boundary cell
-	int xloc = 2*xbndry;
-	if(!mesh->BoundaryOnCell)
-	  xloc--;
-=======
->>>>>>> 87682b17
-	
+        
 	// Call tridiagonal solver
 	tridag(avec, bvec, cvec, bk1d, xk1d, mesh->ngx);
 
